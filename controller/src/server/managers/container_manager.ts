--- conflicted
+++ resolved
@@ -13,8 +13,6 @@
     execPromiseFallback,
 } from '../utils/docker_commands';
 import { ProcessToolType } from '../../types/index';
-<<<<<<< HEAD
-=======
 import {
     getProject,
     updateProject,
@@ -22,7 +20,6 @@
     getAllProjectIds,
 } from '../utils/db_utils';
 import { ProcessManager } from './process_manager';
->>>>>>> 63aada1d
 
 export interface DockerBuildOptions {
     tag?: string;
@@ -221,12 +218,6 @@
  * @param projectType The type of project template to use
  * @returns Promise resolving to true if successful
  */
-<<<<<<< HEAD
-export function createNewProject(projectId: string): string {
-    if (!/^[a-zA-Z0-9_-]+$/.test(projectId)) {
-        throw new Error(
-            `Invalid project name '${projectId}'. Only letters, numbers, dashes and underscores are allowed.`
-=======
 async function copyTemplateToProject(
     projectPath: string,
     projectType: string
@@ -247,7 +238,6 @@
         await execPromise(`cp -r ${sourcePath}/* ${projectPath}/`);
         await execPromise(
             `cp -r ${sourcePath}/.* ${projectPath}/ 2>/dev/null || true`
->>>>>>> 63aada1d
         );
 
         return true;
@@ -257,9 +247,6 @@
     }
 }
 
-<<<<<<< HEAD
-    projectId = projectId.trim().toLowerCase();
-=======
 /**
  * Create a new project in /external/host with a git repository and template files
  *
@@ -275,7 +262,6 @@
     if (!project) {
         throw new Error(`Project ${projectId} not found in database`);
     }
->>>>>>> 63aada1d
 
     // Check if parent directory exists
     const parentDir = '/external/host';
@@ -283,20 +269,11 @@
         throw new Error(`Parent directory ${parentDir} does not exist`);
     }
 
-<<<<<<< HEAD
-    // Make sure we have a unique project name
-    let i = 0;
-    let finalProjectName = projectId;
-    while (fs.existsSync(path.join(parentDir, finalProjectName))) {
-        finalProjectName = 'magi-' + projectId + (i > 0 ? `-${i}` : '');
-        i++;
-=======
     const projectPath = path.join(parentDir, projectId);
     if (!fs.existsSync(projectPath)) {
         throw new Error(
             `Sorry the project ${projectId} already exists in the parent directory. Please choose another project_id.`
         );
->>>>>>> 63aada1d
     }
 
     // Create a directory for the git repo
@@ -313,8 +290,6 @@
         execSync('git config --global init.defaultBranch main');
         execSync(`git -C "${projectPath}" init`);
 
-<<<<<<< HEAD
-=======
         // Copy template files to project
         await copyTemplateToProject(projectPath, project.project_type);
 
@@ -327,7 +302,6 @@
 
         //project.is_ready = true;
         //await updateProject(project);
->>>>>>> 63aada1d
 
         // Create a unique process ID for the agent
         const processId = `AI-${Math.random().toString(36).substring(2, 8)}`;
@@ -424,13 +398,9 @@
         const gitProjectsArray =
             coreProcessId && coreProcessId === processId
                 ? projects
-<<<<<<< HEAD
-                : (projectIds || []).filter(project => projects.includes(project));
-=======
                 : (projectIds || []).filter(project =>
                       projects.includes(project)
                   );
->>>>>>> 63aada1d
 
         console.log('gitProjectsArray', gitProjectsArray);
 
