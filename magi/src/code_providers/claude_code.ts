--- conflicted
+++ resolved
@@ -127,58 +127,6 @@
 }
 
 /**
- * Convert human-readable number strings to integers.
- * Handles values like "1.9k", "2M", "3_456", "987,654" etc.
- *
- * @param str - Human-readable number string
- * @returns Parsed integer value
- */
-function humanReadableToInt(str: string): number {
-    // Remove commas, underscores, spaces
-    const normalized = str.replace(/[,_\s]/g, '');
-    // Extract number and optional suffix
-    const match = normalized.match(/^([\d.]+)([kKmMbB]?)$/);
-
-    if (!match) {
-        throw new Error(`Invalid human-readable number format: ${str}`);
-    }
-
-    const [, numStr, suffix = ''] = match;
-    const num = parseFloat(numStr);
-
-    // Convert based on suffix
-    const MULTIPLIERS: Record<string, number> = {
-        '': 1,
-        'k': 1000,
-        'K': 1000,
-        'm': 1000000,
-        'M': 1000000,
-        'b': 1000000000,
-        'B': 1000000000
-    };
-
-    return Math.round(num * MULTIPLIERS[suffix]);
-}
-
-/**
- * Extract token count from a progress/status line.
- * Handles formats like "203 tokens", "↑ 1.9k tokens", etc.
- *
- * @param line - Status line containing token information
- * @returns Parsed token count or null if no valid token count found
- */
-function parseTokenProgress(line: string): number | null {
-    const match = /\b(?:↑\s*)?([\d.,_a-zA-Z]+)\s*tokens\b/i.exec(line);
-    if (!match) return null;
-
-    try {
-        return humanReadableToInt(match[1]);
-    } catch {
-        return null;
-    }
-}
-
-/**
  * Helper function to filter out known noise patterns from the interactive CLI output.
  *
  * **WARNING:** This function is highly dependent on the specific output format of the
@@ -314,15 +262,6 @@
         const updateLiveTokenEstimate = (n: number) => {
             if (n > liveOutputTokens) {
                 liveOutputTokens = n;
-<<<<<<< HEAD
-                console.log(`[ClaudeCodeProvider] Updated token count: ${liveOutputTokens} for message ${messageId}`);
-            }
-        };
-
-        // --- Exit Control Variables ---
-        let sentExitCtrlCs = false;
-        let hardKillTimerId: NodeJS.Timeout | null = null;
-=======
                 console.log(
                     `[ClaudeCodeProvider] Updated token count: ${liveOutputTokens} for message ${messageId}`
                 );
@@ -364,7 +303,6 @@
             if (!ptyProcess) return;
             requestExit();
         };
->>>>>>> 63aada1d
 
         // --- Sliding Window History for Deduplication ---
         const historySize = 10; // Number of recent lines to remember
@@ -403,48 +341,7 @@
         let silenceTimeoutId: NodeJS.Timeout | null = null;
         // --- End Silence Timeout ---
 
-<<<<<<< HEAD
-        /**
-         * Sends the double Ctrl-C sequence needed to get the CLI to print cost summary.
-         * Works similar to manual interaction with the CLI.
-         */
-        const sendExitCtrlCs = () => {
-            if (sentExitCtrlCs || !ptyProcess) return;
-            console.log(`[ClaudeCodeProvider] Sending exit Ctrl-C sequence for message ${messageId}`);
-            sentExitCtrlCs = true;
-
-            try {
-                // First Ctrl-C
-                ptyProcess.write('\x03');
-
-                // Second Ctrl-C after small delay
-                setTimeout(() => {
-                    try {
-                        if (ptyProcess) ptyProcess.write('\x03');
-                    } catch(e) {
-                        console.warn('[ClaudeCodeProvider] Error sending second Ctrl-C:', e);
-                    }
-                }, 300);
-
-                // Hard-kill watchdog - if the process is still alive after 3 seconds
-                // despite the Ctrl-C sequence, force-kill it
-                hardKillTimerId = setTimeout(() => {
-                    if (!ptyExited && ptyProcess) {
-                        console.log(`[ClaudeCodeProvider] Hard-kill timeout reached for message ${messageId}, killing process`);
-                        try {
-                            ptyProcess.kill();
-                        } catch(e) {
-                            console.warn('[ClaudeCodeProvider] Error during hard-kill:', e);
-                        }
-                    }
-                }, 3000);
-            } catch(e) {
-                console.warn('[ClaudeCodeProvider] Error initiating exit sequence:', e);
-            }
-        };
-=======
         // (requestCostAndQuit removed, replaced with requestExit above)
->>>>>>> 63aada1d
 
         // --- Helper Functions for Batching/Yielding ---
 
@@ -673,13 +570,6 @@
                             ...process.env,
                             // Disable some features for cleaner output
                             DISABLE_AUTOUPDATER: '1',
-<<<<<<< HEAD
-                            DISABLE_BUG_COMMAND: '1',
-                            DISABLE_ERROR_REPORTING: '1',
-                            DISABLE_COST_WARNINGS: '1',
-                            DISABLE_TELEMETRY: '1',
-=======
->>>>>>> 63aada1d
                         },
                     });
 
@@ -692,16 +582,6 @@
                         try {
                             resetSilenceTimeout(); // Reset silence timer on ANY data received
 
-<<<<<<< HEAD
-                            // Emit raw console output for frontend visualization
-                            eventQueue.push({
-                                type: 'console',
-                                agent: agent.export(),
-                                data: data,
-                                timestamp: new Date().toISOString(),
-                                message_id: messageId,
-                            });
-=======
                             // Buffer raw console output and emit coalesced chunks
                             for (const ev of bufferDelta<StreamingEvent>(
                                 consoleBuffers,
@@ -717,7 +597,6 @@
                             )) {
                                 eventQueue.push(ev);
                             }
->>>>>>> 63aada1d
 
                             const rawChunk = data.toString();
                             // Strip ANSI escape codes for cleaner processing
@@ -734,17 +613,6 @@
                                 // Accumulate all cleaned output for potential metadata parsing later
                                 accumulatedCleanOutput += line + '\n';
 
-<<<<<<< HEAD
-                                // Check for [complete] signal to initiate graceful exit sequence
-                                if (trimmedLine === '[complete]') {
-                                    console.log(
-                                        `[ClaudeCodeProvider] Early completion signal "[complete]" detected for message ${messageId}. Initiating exit sequence.`
-                                    );
-                                    // Instead of killing immediately, use our double-Ctrl-C sequence
-                                    // to get the cost summary from the CLI
-                                    sendExitCtrlCs();
-                                    // Continue processing this chunk in case there are other important lines
-=======
                                 // Detect cost summary as soon as it appears
                                 if (
                                     !costReceived &&
@@ -767,7 +635,6 @@
                                         `[ClaudeCodeProvider] Early completion signal "[complete]" detected for message ${messageId}. Requesting graceful exit.`
                                     );
                                     requestExit();
->>>>>>> 63aada1d
                                     continue;
                                 }
 
@@ -796,16 +663,12 @@
 
                                 // Process line only if processing has started
                                 // WARNING: Relies on isNoiseLine - pass token callback
-<<<<<<< HEAD
-                                if (!isNoiseLine(trimmedLine, updateLiveTokenEstimate)) {
-=======
                                 if (
                                     !isNoiseLine(
                                         trimmedLine,
                                         updateLiveTokenEstimate
                                     )
                                 ) {
->>>>>>> 63aada1d
                                     let shouldBuffer = true;
 
                                     // --- Deduplication Logic ---
@@ -905,14 +768,10 @@
                             if (
                                 processingStarted &&
                                 finalTrimmedLine &&
-<<<<<<< HEAD
-                                !isNoiseLine(finalTrimmedLine, updateLiveTokenEstimate)
-=======
                                 !isNoiseLine(
                                     finalTrimmedLine,
                                     updateLiveTokenEstimate
                                 )
->>>>>>> 63aada1d
                             ) {
                                 let shouldBufferFinal = true;
                                 if (finalTrimmedLine === lastYieldedLine)
@@ -987,13 +846,6 @@
                                 );
                             }
 
-<<<<<<< HEAD
-                            // Calculate input tokens
-                            const input_tokens = Math.ceil(
-                                (prompt?.length || 0) / 4
-                            );
-
-=======
                             // Extract tokens from the "Token usage by model" section
                             const tokenUsageRe =
                                 /^\s*(\S+):\s*([\d.,_a-zA-Z]+)\s+input,\s*([\d.,_a-zA-Z]+)\s+output/gim;
@@ -1065,7 +917,6 @@
                                     ? parsedInputTokens
                                     : Math.ceil((prompt?.length || 0) / 4);
 
->>>>>>> 63aada1d
                             let output_tokens = 0;
                             let cost = 0;
 
@@ -1075,23 +926,6 @@
                                 if (isNaN(cost)) {
                                     cost = 0;
                                 }
-<<<<<<< HEAD
-                                // Use content length for token count if we have cost but no token info
-                                output_tokens = Math.ceil(finalContent.length / 4);
-                            } else {
-                                // Fallback: Use live token tracking, or content length if that fails
-                                output_tokens = liveOutputTokens || Math.ceil(finalContent.length / 4);
-                                console.log(`[ClaudeCodeProvider] Using live token count for estimation: ${output_tokens}`);
-
-                                // Calculate cost using Sonnet pricing if model matches
-                                if (/claude-3-?7?-?sonnet/i.test(model)) {
-                                    // Sonnet pricing: $3/1M input tokens, $15/1M output tokens
-                                    const inputCost = (input_tokens * 0.003) / 1000;
-                                    const outputCost = (output_tokens * 0.015) / 1000;
-                                    cost = inputCost + outputCost;
-                                    console.log(`[ClaudeCodeProvider] Estimated cost for Sonnet: $${cost.toFixed(6)}`);
-                                }
-=======
 
                                 // Set output token count based on parsed value or fallback to estimate
                                 output_tokens =
@@ -1128,7 +962,6 @@
                                 console.log(
                                     `[ClaudeCodeProvider] Estimated cost for Sonnet: $${cost.toFixed(6)}`
                                 );
->>>>>>> 63aada1d
                             }
 
                             finalCost = cost; // Store parsed or calculated cost
@@ -1270,7 +1103,6 @@
         } finally {
             // 8. Final Cleanup: Ensure timers are cleared and resources released
             if (silenceTimeoutId) clearTimeout(silenceTimeoutId);
-            if (hardKillTimerId) clearTimeout(hardKillTimerId);
             if (batchTimerId) {
                 // Ensure batch timer is cleared
                 clearTimeout(batchTimerId);
