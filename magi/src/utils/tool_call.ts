--- conflicted
+++ resolved
@@ -733,16 +733,10 @@
             paramInfoObj = { description: paramInfoRaw }; // Create a basic object for consistency
         } else if (typeof paramInfoRaw === 'object' && paramInfoRaw !== null) {
             paramInfoObj = paramInfoRaw;
-<<<<<<< HEAD
-            paramInfoDesc = typeof paramInfoRaw.description === 'function'
-                ? paramInfoRaw.description()
-                : paramInfoRaw.description;
-=======
             paramInfoDesc =
                 typeof paramInfoRaw.description === 'function'
                     ? paramInfoRaw.description()
                     : paramInfoRaw.description;
->>>>>>> 63aada1d
         }
 
         // Convert to snake_case for API consistency if needed
