/**
 * Tracks functions initiated by operators and overseers that exceed timeout limits
 */
import { v4 as uuidv4 } from 'uuid';
import { addSystemMessage } from './history.js';
import { readableTime } from './date_tools.js';
import { EventEmitter } from 'events';
<<<<<<< HEAD
=======
import { Agent } from './agent.js';
>>>>>>> 63aada1d

// Helper function to truncate long strings
const truncateString = (string = '', maxLength = 200) =>
    string.length > maxLength ? `${string.substring(0, maxLength)}…` : string;

// Interface for a running function
export interface RunningTool {
    id: string;
    name: string;
    agent: string;
    args: string;
    status: 'running' | 'completed' | 'failed' | 'terminated';
    /** True when the original tool call returned `TIMEOUT` and
     * the tool kept executing in the background. */
    timedOut?: boolean;
    started: Date;
    duration?: number; // Duration in ms, calculated when complete
    output?: string;
    error?: string;
    abortController?: AbortController; // For potentially cancelling operations
}

/**
 * Singleton class to track long-running functions
 */
class RunningToolTracker extends EventEmitter {
    private functions: Map<string, RunningTool> = new Map();

    constructor() {
        super();
    }

    /**
     * Add a function to be tracked
     *
     * @param id Running Tool ID
     * @param name Running Tool name
     * @param agent Agent name that initiated the function
     * @param args Arguments as a JSON string
     * @returns The created running function object
     */
    addRunningTool(
        id: string,
        name: string,
        agent: string,
        args: string
    ): RunningTool {
        const runningTool: RunningTool = {
            id,
            name,
            agent,
            args,
            status: 'running',
            started: new Date(),
            abortController: new AbortController(),
        };

        this.functions.set(id, runningTool);
        return runningTool;
    }

    /**
     * Generate a new unique function ID
     *
     * @returns A UUID string
     */
    generateRunningToolId(): string {
        return uuidv4();
    }

    /**
     * Get a tracked function by ID
     *
     * @param id Running Tool ID
     * @returns The running function or undefined if not found
     */
    getRunningTool(id: string): RunningTool | undefined {
        return this.functions.get(id);
    }

    /**
     * Mark a function as complete
     *
     * @param id Running Tool ID
     * @param output The function's output
     * @returns true if the function was found and updated, false otherwise
     */
    async completeRunningTool(
        id: string,
        output: string,
        agent: Agent
    ): Promise<boolean> {
        const fn = this.functions.get(id);
        if (!fn) return false;

        // If already terminated, don't update
        if (fn.status === 'terminated') return false;

        fn.status = 'completed';
        fn.output = output;
        fn.duration = new Date().getTime() - fn.started.getTime();

<<<<<<< HEAD
        // Add system message with final output
        await addSystemMessage(
            `RunningTool ${fn.name} (id: ${id}) completed after ${readableTime(fn.duration)} with output: ${output}`,
            `RunningTool ${fn.name} (id: ${id}) completed`
        );
=======
        // Only notify if the tool had previously timed-out OR the agent
        // has no onToolResult handler to surface the result.
        if (fn.timedOut || !agent?.onToolResult) {
            await addSystemMessage(
                `RunningTool ${fn.name} (id: ${id}) completed after ${readableTime(fn.duration)} with output: ${output}`,
                `RunningTool ${fn.name} (id: ${id}) completed`,
                agent.historyThread
            );
        }
>>>>>>> 63aada1d

        // Create a copy of the tool for the event
        const completedTool = { ...fn };

        // Remove from tracking
        this.functions.delete(id);

        // Emit completion event
        this.emit('complete', id, completedTool);

        return true;
    }

    /**
     * Mark a function as failed
     *
     * @param id Running Tool ID
     * @param error The error message
     * @returns true if the function was found and updated, false otherwise
     */
    async failRunningTool(
        id: string,
        error: string,
        agent: Agent
    ): Promise<boolean> {
        const fn = this.functions.get(id);
        if (!fn) return false;

        // If already terminated, don't update
        if (fn.status === 'terminated') return false;

        fn.status = 'failed';
        fn.error = error;
        fn.duration = new Date().getTime() - fn.started.getTime();

        // Add system message with error
        await addSystemMessage(
            `RunningTool ${fn.name} (id: ${id}) failed after ${readableTime(fn.duration)} with error: ${error}`,
<<<<<<< HEAD
            `RunningTool ${fn.name} (id: ${id}) failed`
=======
            `RunningTool ${fn.name} (id: ${id}) failed`,
            agent.historyThread
>>>>>>> 63aada1d
        );

        // Create a copy of the tool for the event
        const failedTool = { ...fn };

        // Remove from tracking
        this.functions.delete(id);

        // Emit failure event
        this.emit('fail', id, failedTool);

        return true;
    }

    /**
     * Register event handlers for tool completion
     *
     * @param callback Function to call when a tool completes
     * @returns this (for chaining)
     */
    onComplete(callback: (id: string, tool: RunningTool) => void): this {
        this.on('complete', callback);
        return this;
    }

    /**
     * Register event handlers for tool failure
     *
     * @param callback Function to call when a tool fails
     * @returns this (for chaining)
     */
    onFail(callback: (id: string, tool: RunningTool) => void): this {
        this.on('fail', callback);
        return this;
    }

    /**
     * Terminate a running function
     *
     * @param id Running Tool ID
     * @returns true if the function was found and terminated, false otherwise
     */
    async terminateRunningTool(id: string, reason?: string): Promise<boolean> {
        const fn = this.functions.get(id);
        if (!fn) return false;

        // Only terminate running functions
        if (fn.status !== 'running') return false;

        fn.status = 'terminated';
        fn.duration = new Date().getTime() - fn.started.getTime();

        // Try to abort the operation if possible
        if (fn.abortController) {
            try {
                fn.abortController.abort(reason);
            } catch (error) {
                console.error(`Error aborting function ${id}:`, error);
            }
        }

        // Add system message about termination
        await addSystemMessage(
            `RunningTool ${fn.name} (id: ${id}) was terminated after ${readableTime(fn.duration)}.${reason ? ' Reason: ' + reason + '.' : ''}`,
            `RunningTool ${fn.name} (id: ${id}) terminated`
        );

        // Keep in the map for reference
        return true;
    }

    /**
     * Get the status of a function
     *
     * @param id Running Tool ID
     * @returns A formatted string with function information or an error message
     */
    getStatus(id: string): string {
        const fn = this.functions.get(id);
        if (!fn) {
            return `RunningTool with ID ${id} not found`;
        }

        // Basic status
        let status = `RunningToolID: ${id}
Name: ${fn.name}
Agent: ${fn.agent}
Status: ${fn.status}
Started: ${fn.started.toISOString()}
Running Time: ${readableTime(new Date().getTime() - fn.started.getTime())}`;

        if (fn.args) {
            status += `\nArguments: ${fn.args}`;
        }
        if (fn.output) {
            status += `\n\nOutput so far (may be incomplete):\n${fn.output}`;
        }

        if (fn.error) {
            status += `\n\nError:\n${fn.error}`;
        }
        status += `\n\n[Stop with terminate_running_tool(${id})]`;

        return status;
    }

    /**
     * List all currently running functions
     *
     * @returns A formatted string listing active functions
     */
    listActive(): string {
        if (this.functions.size === 0) {
            return '- No tools running in the background';
        }

        let result = '';
        for (const [id, fn] of this.functions.entries()) {
            result += `- RunningToolID: ${id}
  Running Time: ${readableTime(new Date().getTime() - fn.started.getTime())}
  Agent: ${fn.agent}
  Status: ${fn.status}
  Tool Name: ${fn.name}\n`;
            if (fn.args) {
                result += `  Args: ${truncateString(fn.args)}\n`;
            }
        }

        return result;
    }

    /**
     * Reset the tracker (mainly for testing)
     */
    reset(): void {
        this.functions = new Map();
    }

    /**
     * Get all currently running tools
     *
     * @returns An array of all running tool objects
     */
    public getAllRunningTools(): RunningTool[] {
        return Array.from(this.functions.values());
    }
<<<<<<< HEAD
=======

    /**
     * Mark a running tool as timed-out so we know the completion
     * happened in the background.
     */
    markTimedOut(id: string): boolean {
        const fn = this.functions.get(id);
        if (!fn) return false;
        fn.timedOut = true;
        return true;
    }
>>>>>>> 63aada1d
}

// Export a singleton instance
export const runningToolTracker = new RunningToolTracker();<|MERGE_RESOLUTION|>--- conflicted
+++ resolved
@@ -5,10 +5,7 @@
 import { addSystemMessage } from './history.js';
 import { readableTime } from './date_tools.js';
 import { EventEmitter } from 'events';
-<<<<<<< HEAD
-=======
 import { Agent } from './agent.js';
->>>>>>> 63aada1d
 
 // Helper function to truncate long strings
 const truncateString = (string = '', maxLength = 200) =>
@@ -111,13 +108,6 @@
         fn.output = output;
         fn.duration = new Date().getTime() - fn.started.getTime();
 
-<<<<<<< HEAD
-        // Add system message with final output
-        await addSystemMessage(
-            `RunningTool ${fn.name} (id: ${id}) completed after ${readableTime(fn.duration)} with output: ${output}`,
-            `RunningTool ${fn.name} (id: ${id}) completed`
-        );
-=======
         // Only notify if the tool had previously timed-out OR the agent
         // has no onToolResult handler to surface the result.
         if (fn.timedOut || !agent?.onToolResult) {
@@ -127,16 +117,9 @@
                 agent.historyThread
             );
         }
->>>>>>> 63aada1d
-
-        // Create a copy of the tool for the event
-        const completedTool = { ...fn };
 
         // Remove from tracking
         this.functions.delete(id);
-
-        // Emit completion event
-        this.emit('complete', id, completedTool);
 
         return true;
     }
@@ -166,46 +149,14 @@
         // Add system message with error
         await addSystemMessage(
             `RunningTool ${fn.name} (id: ${id}) failed after ${readableTime(fn.duration)} with error: ${error}`,
-<<<<<<< HEAD
-            `RunningTool ${fn.name} (id: ${id}) failed`
-=======
             `RunningTool ${fn.name} (id: ${id}) failed`,
             agent.historyThread
->>>>>>> 63aada1d
         );
-
-        // Create a copy of the tool for the event
-        const failedTool = { ...fn };
 
         // Remove from tracking
         this.functions.delete(id);
 
-        // Emit failure event
-        this.emit('fail', id, failedTool);
-
-        return true;
-    }
-
-    /**
-     * Register event handlers for tool completion
-     *
-     * @param callback Function to call when a tool completes
-     * @returns this (for chaining)
-     */
-    onComplete(callback: (id: string, tool: RunningTool) => void): this {
-        this.on('complete', callback);
-        return this;
-    }
-
-    /**
-     * Register event handlers for tool failure
-     *
-     * @param callback Function to call when a tool fails
-     * @returns this (for chaining)
-     */
-    onFail(callback: (id: string, tool: RunningTool) => void): this {
-        this.on('fail', callback);
-        return this;
+        return true;
     }
 
     /**
@@ -318,8 +269,6 @@
     public getAllRunningTools(): RunningTool[] {
         return Array.from(this.functions.values());
     }
-<<<<<<< HEAD
-=======
 
     /**
      * Mark a running tool as timed-out so we know the completion
@@ -331,7 +280,6 @@
         fn.timedOut = true;
         return true;
     }
->>>>>>> 63aada1d
 }
 
 // Export a singleton instance
