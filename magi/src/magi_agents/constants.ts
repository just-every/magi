/**
 * Constants and shared text for MAGI agents.
 */
import { ProcessToolType } from '../types/shared-types.js';
import { get_output_dir } from '../utils/file_utils.js';
import { getProcessProjectIds } from '../utils/project_utils.js';

export const TASK_TYPE_DESCRIPTIONS: Record<ProcessToolType, string> = {
    'research': 'Perform deep research on a specific topic',
    'browse': 'Browse the web and interact with web pages',
    'web_code': 'Write code for web applications',
    'code': 'Write any other type of code',
    'project_update': 'Analyze a project and update documentation',
    'other': 'Perform any other task',
};

export const YOUR_NAME = process.env.YOUR_NAME || 'User';

// Agent descriptions for each specialized agent
export const AGENT_DESCRIPTIONS: Record<string, string> = {
    OperatorAgent:
        'OperatorAgent: Selects individual agents to complete tasks and orchestrates their actions',
    ReasoningAgent:
        'ReasoningAgent: Expert at complex reasoning and multi-step problem-solving',
    CodeAgent:
        'CodeAgent: Specialized in programming, explaining, and modifying code in any language. Has skills equivalent to a senior software engineer.',
    BrowserAgent:
        'BrowserAgent: Uses a browser to interact with websites, fill forms, and extract data. Can act like any human user. Use when you think you know the starting URL.',
    ShellAgent:
        'ShellAgent: Executes shell commands for system operations in your docker container',
    SearchAgent:
        "SearchAgent: Performs complex web searches for current information from various sources - like a Google search. Use when you don't think you know the URL.",
    BrowserVisionAgent:
        'BrowserVisionAgent: Uses a computer vision to browse websites',
    GodelMachine:
        'GodelMachine: Advanced structured pipeline for code authoring, testing, and PR management',
};

// Common warning text for all agents
export const COMMON_WARNINGS = `IMPORTANT WARNINGS:
1. Do not fabricate responses or guess when you can find the answer
2. If you encounter an error, try a different approach rather than giving up
3. Be precise and thorough in your work
4. Document what you're doing and why
5. Call a tool only once you have all the required parameters
6. Where possible, validate your results before reporting them`;

/**
 * Returns the project context for agents.
 */
export function getProjectsContext(): string {
    const projectIds = getProcessProjectIds();
    const projectDir = projectIds.length > 0 ? `projects/${projectIds[0]}` : '';
    const startingDir = get_output_dir(projectDir);

    return projectIds.length === 0
        ? 'You can read/write to /magi_output which is a virtual volume shared with all MAGI agents.'
        : `You can read/write to /magi_output which is a virtual volume shared with all MAGI agents. You have access to projects which are git repositories with files you are working on. You will receive a read/write clone of the project git repo at /magi_output/${process.env.PROCESS_ID}/projects/{project} and your default branch is "magi/${process.env.PROCESS_ID}"

When sharing files with other agents or ${YOUR_NAME} please use this directory:
/magi_output/shared
You can read and write to any location in /magi_output, but using /magi_output/shared for file sharing keeps the file system organized.

YOUR PROJECTS:
- ${projectIds.join('\n- ')}

Your starting directory is: ${startingDir}
Your taskID is: ${process.env.PROCESS_ID}`;
}

/**
 * Returns the Docker environment information text.
 */
export function getDockerEnvText(): string {
    const projectsContext = getProjectsContext();

    return `ENVIRONMENT INFO:
- You are running in a Docker container with Debian Bookworm
- You can run programs and modify you environment without fear of permanent damage
- You have full network access for web searches and browsing
- Both you and whoever receives your response has read/write access to all files in /magi_output

${projectsContext}
`;
}

// Self-sufficiency guidance
export const SELF_SUFFICIENCY_TEXT = `SELF-SUFFICIENCY:
Assume you have been given all the information necessary to complete the task.
1. Complete your task using any resources available to you without requesting additional information
2. If at first you don't succeed, try diverse actions to try again from multiple angles
3. If in doubt, make an educated guess about the best possible approach
4. Return your final outcome and include any educated guesses you had to make`;

export const SIMPLE_SELF_SUFFICIENCY_TEXT = `SELF-SUFFICIENCY:
You are an autonomous agent capable of completing tasks without human intervention.
Assume you have been given all the information necessary to complete the task.
Complete your task using any resources available to you without requesting additional information.
Return your final outcome and include any educated guesses you had to make.`;

// Custom tools text
export const CUSTOM_TOOLS_TEXT = `RESOLVE AND OPTIMIZE WITH CUSTOM TOOLS:
When your hit up against a problem which you can not immediately solve, or is taking too long, you have access to a very special tool called "custom_tool".
**Custom tools allow you to create and run new tools on the fly, which can be used to solve any problem.**
Use a custom tool like this;
\`CUSTOM_TOOL(problem: 'I have a large amount of text I need to translate', input: '{ file_path: "/magi_output/XYZ/en.txt" }', result: 'Translated text from English to French in a new file')\`
CUSTOM_TOOL() will then write whatever code it needed to resolve the problem. In this case, it might use the Google Translate API to translate the text in the file. Under the hood a specialized human-like coding agent will create and run the tool.
Custom tools are *incredibly powerful*, because once they are built, they will be automatically included in the list of available tools for other agents solving similar problems. You'll also have access to the tool for future tool calls. This means you can build a library of tools that are useful and optimize your work.`;

// File tools text
export const FILE_TOOLS_TEXT = `FILE TOOLS:
- read_file: Read files from the file system (provide absolute path)
- write_file: Write content to files (provide absolute path and content)`;

/**
 * Returns the task context string.
 */
export function getTaskContext(): string {
    return `You operate in a shared browsing session with a human overseeing your operation. This allows you to interact with websites together. You can access accounts this person is already logged into and perform actions for them.

The agents in your system are;
- ${AGENT_DESCRIPTIONS['SearchAgent']}
- ${AGENT_DESCRIPTIONS['BrowserAgent']}
- ${AGENT_DESCRIPTIONS['CodeAgent']}
- ${AGENT_DESCRIPTIONS['ShellAgent']}
- ${AGENT_DESCRIPTIONS['ReasoningAgent']}

${getDockerEnvText()}

${SIMPLE_SELF_SUFFICIENCY_TEXT}`;
}

export const MAGI_CONTEXT = `You are part of MAGI (Mostly Autonomous Generative Intelligence), a multi-agent orchestration framework designed to solve complex tasks with minimal human intervention. A central Overseer AI coordinates specialized agents, dynamically creating them as needed, using a persistent "chain of thought". MAGI prioritizes solution quality, robustness, fault tolerance, and self-improvement over speed. It intelligently uses multiple LLMs to avoid common failure modes like reasoning loops and ensure effectiveness, with components operating within secure, isolated Docker containers. You work with a human called ${YOUR_NAME}.

I. User Environment
- Browser (${YOUR_NAME}'s Machine):
  - UI (React Frontend)
    - ${YOUR_NAME} can view the current state of the system, send commands to the Controller, and receive updates.
  - CDP Connection
    - Enables Browser Agent to interact with a browser in the same session as ${YOUR_NAME}, so they can perform actions on behalf of ${YOUR_NAME} or the Overseer
    - Modifies browser state/DOM based on Browser Agent commands, acting as the agent's interface to the live web page.

II. Docker Environment (Backend)
- Controller (Node.js):
  - Gateway (React UI/Host Machine <-> Magi Containers), Manages Docker resources.
  - Connections:
    - FROM: UI (via Socket.io)
    - TO: Overseer (via WebSockets)
- Magi Containers (Node.js):
  - Overseer Agent:
    - Central AI Coordinator, Planner, State Manager, maintains persistent "chain of thought".
  - Specialized Agents (Individual Docker Containers):
    - Execute specific tasks as directed by the Overseer
    - Operator breaks down the Overseer's task into smaller tasks and assigns them to specialized agents
    - Agents:
        - ${AGENT_DESCRIPTIONS['OperatorAgent']}
        - ${AGENT_DESCRIPTIONS['BrowserAgent']}
        - ${AGENT_DESCRIPTIONS['CodeAgent']}
        - ${AGENT_DESCRIPTIONS['ShellAgent']}
        - ${AGENT_DESCRIPTIONS['SearchAgent']}
        - ${AGENT_DESCRIPTIONS['ReasoningAgent']}
    - Connections:
        - Overseer (via Operator)
        - External Services (via HTTP/API)
        - User Browser (via CDP)

Key Communication Paths
1. User <-> React UI
2. React UI <-> Controller (Socket.io)
3. Controller <-> Overseer (WebSockets)
4. Overseer <-> Operator (WebSockets)
5. Operator <-> Agents (Same container via tool calls)
6. Browser Agent <-> Browser (CDP)
7. Overseer/Agents <-> External Services (HTTP/API)

III. Project Workflow
- Projects are created with `create_project(project_id, simple_description, detailed_description, project_type)`.
<<<<<<< HEAD
- The controller copies starting code from `/templates/<project_type>` into a new git repository at `/external/host/<project_id>`. If a template for that type does not exist, the `web-app` template is used.
- Placeholder text in `README.md`, `CLAUDE.md`, `AGENTS.md`, and `project_map.json` is filled with the provided descriptions.
- After the repository is initialized a **ProjectOperatorAgent** analyzes the project, generates the codebase map and context files, and updates the database.

Operator Types (Overseer Reference)
- **OperatorAgent** – breaks your high level tasks into subtasks for specialized agents.
- **WebOperatorAgent** – coordinates research, design, code and tests for full websites.
- **ProjectOperatorAgent** – runs once after project creation to bootstrap documentation and metadata.`;
=======
- The controller copies starting code from `/templates/<project_type>` into a new git repository under `/external/host/<project_id>`. If the specific template does not exist, the `web-app` template is used.
- Placeholder text in `README.md`, `CLAUDE.md`, `AGENTS.md`, and `project_map.json` is replaced with the provided descriptions.
- Once the repository is ready a **ProjectOperatorAgent** analyzes the project, generates the codebase map and context files, and updates the database.
`;
>>>>>>> dde09243
<|MERGE_RESOLUTION|>--- conflicted
+++ resolved
@@ -174,19 +174,7 @@
 7. Overseer/Agents <-> External Services (HTTP/API)
 
 III. Project Workflow
-- Projects are created with `create_project(project_id, simple_description, detailed_description, project_type)`.
-<<<<<<< HEAD
-- The controller copies starting code from `/templates/<project_type>` into a new git repository at `/external/host/<project_id>`. If a template for that type does not exist, the `web-app` template is used.
-- Placeholder text in `README.md`, `CLAUDE.md`, `AGENTS.md`, and `project_map.json` is filled with the provided descriptions.
-- After the repository is initialized a **ProjectOperatorAgent** analyzes the project, generates the codebase map and context files, and updates the database.
-
-Operator Types (Overseer Reference)
-- **OperatorAgent** – breaks your high level tasks into subtasks for specialized agents.
-- **WebOperatorAgent** – coordinates research, design, code and tests for full websites.
-- **ProjectOperatorAgent** – runs once after project creation to bootstrap documentation and metadata.`;
-=======
-- The controller copies starting code from `/templates/<project_type>` into a new git repository under `/external/host/<project_id>`. If the specific template does not exist, the `web-app` template is used.
-- Placeholder text in `README.md`, `CLAUDE.md`, `AGENTS.md`, and `project_map.json` is replaced with the provided descriptions.
-- Once the repository is ready a **ProjectOperatorAgent** analyzes the project, generates the codebase map and context files, and updates the database.
-`;
->>>>>>> dde09243
+- Projects are created with \`create_project(project_id, simple_description, detailed_description, project_type)\`.
+- The project_type parameter initiates the project with a specific framework (e.g., React, Next.js, etc.) which matches the project type.
+- This provides a starting point for any project, so coding agents can start working on the project immediately.
+`;